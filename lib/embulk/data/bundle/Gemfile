source 'https://rubygems.org/'
<<<<<<< HEAD
gem 'embulk', '~> 0.6.23'
=======
gem 'embulk', '~> 0.7.0'
>>>>>>> 401f848e

#
# Note: After updating this file, run this command to update Gemfile.lock:
#
#       cd this_directory
#       embulk bundle
#

#
# RubyGems Plugins
#
#gem 'embulk-output-mysql'
#gem 'embulk-output-postgresql', '>= 0.1.0'
#gem 'embulk-input-baz', '= 0.2.0'
#gem 'embulk-input-xyz', '~> 0.3.0'
#

#
# Private plugins
#
#gem 'embulk-inupt-awesome', path: '/path/to/your/embulk-input-awesome'
#gem 'embulk-output-awesome', git: 'https://github.com/you/embulk-output-awesome.git', branch: 'master'
#
<|MERGE_RESOLUTION|>--- conflicted
+++ resolved
@@ -1,9 +1,5 @@
 source 'https://rubygems.org/'
-<<<<<<< HEAD
-gem 'embulk', '~> 0.6.23'
-=======
 gem 'embulk', '~> 0.7.0'
->>>>>>> 401f848e
 
 #
 # Note: After updating this file, run this command to update Gemfile.lock:
